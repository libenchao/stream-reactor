package com.datamountaineer.streamreactor.connect.cassandra

import java.util.concurrent.atomic.AtomicLong

import com.datamountaineer.streamreactor.connect.cassandra.CassandraWrapper.resultSetFutureToScala
import com.datamountaineer.streamreactor.connect.utils.ConverterUtil
import com.datastax.driver.core.{PreparedStatement, ResultSet}
import com.typesafe.scalalogging.slf4j.StrictLogging
import org.apache.kafka.connect.errors.ConnectException
import org.apache.kafka.connect.sink.{SinkRecord, SinkTaskContext}

import scala.collection.JavaConverters._
import scala.concurrent.ExecutionContext.Implicits.global

/**
  * <h1>CassandraJsonWriter</h1>
  * Cassandra Json writer for Kafka connect
  * Writes a list of Kafka connect sink records to Cassandra using the JSON support
  *
  */
class CassandraJsonWriter(connector: CassandraConnection, context : SinkTaskContext) extends StrictLogging with ConverterUtil {
  logger.info("Initialising Cassandra writer")
  val insertCount = new AtomicLong()
  configureConverter(jsonConverter)

  //get topic list from context assignment
  private val topics = context.assignment().asScala.map(c=>c.topic()).toList

  //check a table exists in Cassandra for the topics
  checkCassandraTables(topics, connector.session.getLoggedKeyspace)

  //cache for prepared statements
  private val preparedCache: Map[String, PreparedStatement] = cachePreparedStatements(topics)

  /**
    * Check if we have tables in Cassandra and if we have table named the same as our topic
    *
    * @param topics A list of the assigned topics
    * @param keySpace The keyspace to look in for the tables
    * */
  private def checkCassandraTables(topics: List[String], keySpace: String) = {
    val metaData = connector.cluster.getMetadata.getKeyspace(keySpace).getTables.asScala
    val tables: List[String] = metaData.map(t=>t.getName).toList

    //check tables
    if (tables.isEmpty) throw new ConnectException(s"No tables found in Cassandra for keyspace $keySpace")

    //check we have a table for all topics
    val missing = topics.filter( tp => !tables.contains(tp))

    if (missing.nonEmpty) throw new ConnectException(s"Not table found in Cassandra for topics ${missing.mkString(",")}")
  }

  /**
    * Cache the preparedStatements per topic rather than create them every time
    * Each one is an insert statement aligned to topics
    *
    * @param topics A list of topics
    * @return A Map of topic->preparedStatements
    * */
  private def cachePreparedStatements(topics : List[String]) : Map[String, PreparedStatement] = {
    logger.info(s"Preparing statements for ${topics.mkString(",")}.")
    topics.distinct.map( t=> (t, getPreparedStatement(t))).toMap
  }

  /**
    * Build a preparedStatement for the given topic
    *
    * @param topic The topic/table name to prepare the statement for
    * @return A prepared statement for the given topic
    * */
  private def getPreparedStatement(topic : String) : PreparedStatement = {
    connector.session.prepare(s"INSERT INTO ${connector.session.getLoggedKeyspace}.$topic JSON ?")
  }

  /**
    * Write SinkRecords to Cassandra (aSync) in Json
    *
    * @param records A list of SinkRecords from Kafka Connect to write
    * */
  def write(records : List[SinkRecord]) = {
    if (records.isEmpty) logger.info("No records received.") else insert(records)
  }

  /**
    * Write SinkRecords to Cassandra (aSync) in Json
    *
    * @param records A list of SinkRecords from Kafka Connect to write
    * @return boolean indication successful write
    * */
  def insert(records: List[SinkRecord]) = {
    insertCount.addAndGet(records.size)
<<<<<<< HEAD
    records.foreach(r => {
      //get the preparedStatement, else create and add to cache
      val preparedStatement = preparedCache.contains(r.topic()) match {
        case true => preparedCache.get(r.topic()).get
        case false =>
          val preparedStatement : PreparedStatement = getPreparedStatement(r.topic())
          //add to cache
          preparedCache += (r.topic() -> preparedStatement)
          preparedStatement
      }

      //execute async and convert FutureResultSet to Scala future
      val results = resultSetFutureToScala(connector.session.executeAsync(preparedStatement.bind(utils.convertValueToJson(r))))

      //increment latch
      results.onSuccess({
        case r:ResultSet =>
          log.debug(s"Write successful!")
          insertCount.decrementAndGet()
      })

      //increment latch but set status to false
      results.onFailure({
        case t:Throwable =>
          log.warn(s"Write failed for ! ${t.getMessage}")
          insertCount.decrementAndGet()
=======
    //group by topic
    val grouped = records.groupBy(_.topic())
    grouped.foreach(t=> {
      val preparedStatement = preparedCache.get(t._1).get
      t._2.foreach(r=>{
        //execute async and convert FutureResultSet to Scala future
        val results = resultSetFutureToScala(
          connector.session.executeAsync(preparedStatement.bind(convertValueToJson(r).toString)))

        //increment latch
        results.onSuccess({
          case r:ResultSet =>
            logger.debug(s"Write successful!")
            insertCount.decrementAndGet()
        })

        //increment latch but set status to false
        results.onFailure({
          case t:Throwable =>
            logger.warn(s"Write failed! ${t.getMessage}")
            insertCount.decrementAndGet()
        })
>>>>>>> bb418016
      })
    })
  }

  /**
    * Closed down the driver session and cluster
    * */
  def close(): Unit = {
    logger.info("Shutting down Cassandra driver session and cluster")
    connector.session.close()
    connector.cluster.close()
  }
}<|MERGE_RESOLUTION|>--- conflicted
+++ resolved
@@ -90,34 +90,6 @@
     * */
   def insert(records: List[SinkRecord]) = {
     insertCount.addAndGet(records.size)
-<<<<<<< HEAD
-    records.foreach(r => {
-      //get the preparedStatement, else create and add to cache
-      val preparedStatement = preparedCache.contains(r.topic()) match {
-        case true => preparedCache.get(r.topic()).get
-        case false =>
-          val preparedStatement : PreparedStatement = getPreparedStatement(r.topic())
-          //add to cache
-          preparedCache += (r.topic() -> preparedStatement)
-          preparedStatement
-      }
-
-      //execute async and convert FutureResultSet to Scala future
-      val results = resultSetFutureToScala(connector.session.executeAsync(preparedStatement.bind(utils.convertValueToJson(r))))
-
-      //increment latch
-      results.onSuccess({
-        case r:ResultSet =>
-          log.debug(s"Write successful!")
-          insertCount.decrementAndGet()
-      })
-
-      //increment latch but set status to false
-      results.onFailure({
-        case t:Throwable =>
-          log.warn(s"Write failed for ! ${t.getMessage}")
-          insertCount.decrementAndGet()
-=======
     //group by topic
     val grouped = records.groupBy(_.topic())
     grouped.foreach(t=> {
@@ -140,7 +112,6 @@
             logger.warn(s"Write failed! ${t.getMessage}")
             insertCount.decrementAndGet()
         })
->>>>>>> bb418016
       })
     })
   }
