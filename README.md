--- conflicted
+++ resolved
@@ -12,11 +12,6 @@
 Kafka connect Cassandra connector and sink task to write Kafka topic payloads to Cassandra.
 
 #### [Kafka-Connect-Elastic](kafka-connect-elastic/README.md)
-<<<<<<< HEAD
-
-Kafka connect Elastic Search connector and sink to write Kafka topic payloads to Elastic Search.
-=======
->>>>>>> bb418016
 
 Kafka connect Elastic Search connector and sink task to write Kafka topic payloads to Elastic Search.
 
